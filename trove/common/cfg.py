# Copyright 2011 OpenStack Foundation
# Copyright 2014 Rackspace Hosting
# All Rights Reserved.
#
#    Licensed under the Apache License, Version 2.0 (the "License"); you may
#    not use this file except in compliance with the License. You may obtain
#    a copy of the License at
#
#         http://www.apache.org/licenses/LICENSE-2.0
#
#    Unless required by applicable law or agreed to in writing, software
#    distributed under the License is distributed on an "AS IS" BASIS, WITHOUT
#    WARRANTIES OR CONDITIONS OF ANY KIND, either express or implied. See the
#    License for the specific language governing permissions and limitations
#    under the License.
"""Routines for configuring Trove."""

from oslo.config import cfg
from trove.openstack.common import log as logging

import os.path

UNKNOWN_SERVICE_ID = 'unknown-service-id-error'

path_opts = [
    cfg.StrOpt('pybasedir',
               default=os.path.abspath(os.path.join(os.path.dirname(__file__),
                                                    '../')),
               help='Directory where the trove python module is installed.'),
]

LOG = logging.getLogger(__name__)

common_opts = [
    cfg.StrOpt('sql_connection',
               default='sqlite:///trove_test.sqlite',
<<<<<<< HEAD
               help='SQL Connection',
=======
               help='SQL Connection.',
>>>>>>> fba8cabe
               secret=True),
    cfg.IntOpt('sql_idle_timeout', default=3600),
    cfg.BoolOpt('sql_query_log', default=False),
    cfg.IntOpt('bind_port', default=8779),
    cfg.StrOpt('api_extensions_path', default='trove/extensions/routes',
               help='Path to extensions.'),
    cfg.StrOpt('api_paste_config',
               default="api-paste.ini",
               help='File name for the paste.deploy config for trove-api.'),
    cfg.BoolOpt('trove_volume_support',
                default=True,
                help='Whether to provision a cinder volume for datadir.'),
    cfg.ListOpt('admin_roles', default=['admin']),
    cfg.BoolOpt('update_status_on_fail', default=False,
                help='If instance fails to become active, '
                     'taskmanager updates statuses, '
                     'service status = FAILED_TIMEOUT_GUESTAGENT, '
                     'instance task status = BUILDING_ERROR_TIMEOUT_GA.'),
    cfg.StrOpt('nova_compute_url', default='http://localhost:8774/v2'),
    cfg.StrOpt('cinder_url', default='http://localhost:8776/v2'),
    cfg.StrOpt('heat_url', default='http://localhost:8004/v1'),
    cfg.StrOpt('swift_url', default='http://localhost:8080/v1/AUTH_'),
    cfg.StrOpt('trove_auth_url', default='http://0.0.0.0:5000/v2.0'),
    cfg.StrOpt('host', default='0.0.0.0'),
    cfg.IntOpt('report_interval', default=10,
               help='The interval in seconds which periodic tasks are run.'),
    cfg.IntOpt('periodic_interval', default=60),
    cfg.BoolOpt('trove_dns_support', default=False),
    cfg.StrOpt('db_api_implementation', default='trove.db.sqlalchemy.api'),
    cfg.StrOpt('dns_driver', default='trove.dns.driver.DnsDriver'),
    cfg.StrOpt('dns_instance_entry_factory',
               default='trove.dns.driver.DnsInstanceEntryFactory'),
    cfg.StrOpt('dns_hostname', default=""),
    cfg.StrOpt('dns_account_id', default=""),
    cfg.StrOpt('dns_endpoint_url', default="0.0.0.0"),
    cfg.StrOpt('dns_service_type', default=""),
    cfg.StrOpt('dns_region', default=""),
    cfg.StrOpt('dns_auth_url', default=""),
    cfg.StrOpt('dns_domain_name', default=""),
    cfg.StrOpt('dns_username', default="", secret=True),
    cfg.StrOpt('dns_passkey', default="", secret=True),
    cfg.StrOpt('dns_management_base_url', default=""),
    cfg.IntOpt('dns_ttl', default=300),
    cfg.StrOpt('dns_domain_id', default=""),
    cfg.IntOpt('users_page_size', default=20),
    cfg.IntOpt('databases_page_size', default=20),
    cfg.IntOpt('instances_page_size', default=20),
    cfg.IntOpt('backups_page_size', default=20),
    cfg.IntOpt('configurations_page_size', default=20),
    cfg.ListOpt('ignore_users', default=['os_admin', 'root']),
    cfg.ListOpt('ignore_dbs', default=['lost+found',
                                       'mysql',
                                       'information_schema']),
    cfg.IntOpt('agent_call_low_timeout', default=5),
    cfg.IntOpt('agent_call_high_timeout', default=60),
    cfg.StrOpt('guest_id', default=None),
    cfg.IntOpt('state_change_wait_time', default=3 * 60),
    cfg.IntOpt('agent_heartbeat_time', default=10),
    cfg.IntOpt('num_tries', default=3),
    cfg.StrOpt('volume_fstype', default='ext3'),
    cfg.StrOpt('format_options', default='-m 5'),
    cfg.IntOpt('volume_format_timeout', default=120),
    cfg.StrOpt('mount_options', default='defaults,noatime'),
    cfg.IntOpt('max_instances_per_user', default=5,
               help='Default maximum number of instances per tenant.'),
    cfg.IntOpt('max_accepted_volume_size', default=5,
               help='Default maximum volume size for an instance.'),
    cfg.IntOpt('max_volumes_per_user', default=20,
               help='Default maximum volume capacity (in GB) spanning across '
                    'all trove volumes per tenant'),
    cfg.IntOpt('max_backups_per_user', default=50,
               help='Default maximum number of backups created by a tenant.'),
    cfg.StrOpt('quota_driver',
               default='trove.quota.quota.DbQuotaDriver',
               help='Default driver to use for quota checks.'),
    cfg.StrOpt('taskmanager_queue', default='taskmanager'),
    cfg.StrOpt('conductor_queue', default='trove-conductor'),
    cfg.IntOpt('trove_conductor_workers', default=1),
    cfg.BoolOpt('use_nova_server_volume', default=False),
    cfg.BoolOpt('use_heat', default=False),
    cfg.StrOpt('device_path', default='/dev/vdb'),
    cfg.StrOpt('default_datastore', default=None,
               help="The default datastore id or name to use if one is not "
               "provided by the user. If the default value is None, the field "
               "becomes required in the instance-create request."),
    cfg.StrOpt('datastore_manager', default=None,
               help='Manager class in guestagent, setup by taskmanager on '
               'instance provision.'),
    cfg.StrOpt('block_device_mapping', default='vdb'),
    cfg.IntOpt('server_delete_time_out', default=60),
    cfg.IntOpt('volume_time_out', default=60),
    cfg.IntOpt('heat_time_out', default=60),
    cfg.IntOpt('reboot_time_out', default=60 * 2),
    cfg.IntOpt('dns_time_out', default=60 * 2),
    cfg.IntOpt('resize_time_out', default=60 * 10),
    cfg.IntOpt('revert_time_out', default=60 * 10),
    cfg.BoolOpt('root_on_create', default=False,
                help='Enable the automatic creation of the root user for the '
                'service during instance-create. The generated password for '
                'the root user is immediately returned in the response of '
                "instance-create as the 'password' field."),
    cfg.ListOpt('root_grant', default=['ALL']),
    cfg.BoolOpt('root_grant_option', default=True),
    cfg.IntOpt('default_password_length', default=36),
    cfg.IntOpt('http_get_rate', default=200),
    cfg.IntOpt('http_post_rate', default=200),
    cfg.IntOpt('http_delete_rate', default=200),
    cfg.IntOpt('http_put_rate', default=200),
    cfg.BoolOpt('hostname_require_ipv4', default=True,
                help="Require user hostnames to be IPv4 addresses."),
    cfg.BoolOpt('trove_security_groups_support', default=True),
    cfg.StrOpt('trove_security_group_name_prefix', default='SecGroup'),
    cfg.StrOpt('trove_security_group_rule_cidr', default='0.0.0.0/0'),
    cfg.IntOpt('trove_api_workers', default=None),
    cfg.IntOpt('usage_sleep_time', default=1,
               help='Time to sleep during the check active guest.'),
    cfg.IntOpt('usage_timeout', default=300,
               help='Timeout to wait for a guest to become active.'),
    cfg.StrOpt('region', default='LOCAL_DEV',
               help='The region this service is located.'),
    cfg.StrOpt('backup_runner',
               default='trove.guestagent.backup.backup_types.InnoBackupEx'),
    cfg.DictOpt('backup_runner_options', default={},
                help='Additional options to be passed to the backup runner.'),
    cfg.StrOpt('backup_strategy', default='InnoBackupEx',
               help='Default strategy to perform backups.'),
    cfg.StrOpt('backup_namespace',
               default='trove.guestagent.strategies.backup.mysql_impl',
               help='Namespace to load backup strategies from.'),
    cfg.StrOpt('restore_namespace',
               default='trove.guestagent.strategies.restore.mysql_impl',
               help='Namespace to load restore strategies from.'),
    cfg.DictOpt('backup_incremental_strategy',
                default={'InnoBackupEx': 'InnoBackupExIncremental'},
                help='Incremental Backup Runner Based off of the default'
                ' strategy. For strategies that do not implement an'
                ' incremental the runner will use the default full backup.'),
    cfg.BoolOpt('verify_swift_checksum_on_restore', default=True,
                help='Enable verification of swift checksum before starting '
                'restore; makes sure the checksum of original backup matches '
                'checksum of the swift backup file.'),
    cfg.StrOpt('storage_strategy', default='SwiftStorage',
               help="Default strategy to store backups."),
    cfg.StrOpt('storage_namespace',
               default='trove.guestagent.strategies.storage.swift',
               help='Namespace to load the default storage strategy from.'),
    cfg.StrOpt('backup_swift_container', default='database_backups'),
    cfg.BoolOpt('backup_use_gzip_compression', default=True,
                help='Compress backups using gzip.'),
    cfg.BoolOpt('backup_use_openssl_encryption', default=True,
                help='Encrypt backups using OpenSSL.'),
    cfg.StrOpt('backup_aes_cbc_key', default='default_aes_cbc_key',
               help='Default OpenSSL aes_cbc key.'),
    cfg.BoolOpt('backup_use_snet', default=False,
                help='Send backup files over snet.'),
    cfg.IntOpt('backup_chunk_size', default=2 ** 16,
               help='Chunk size to stream to swift container.'
               ' This should be in multiples of 128 bytes, since this is the'
               ' size of an md5 digest block allowing the process to update'
               ' the file checksum during streaming.'
               ' See: http://stackoverflow.com/questions/1131220/'),
    cfg.IntOpt('backup_segment_max_size', default=2 * (1024 ** 3),
               help="Maximum size of each segment of the backup file."),
    cfg.StrOpt('remote_dns_client',
               default='trove.common.remote.dns_client'),
    cfg.StrOpt('remote_guest_client',
               default='trove.common.remote.guest_client'),
    cfg.StrOpt('remote_nova_client',
               default='trove.common.remote.nova_client'),
    cfg.StrOpt('remote_cinder_client',
               default='trove.common.remote.cinder_client'),
    cfg.StrOpt('remote_heat_client',
               default='trove.common.remote.heat_client'),
    cfg.StrOpt('remote_swift_client',
               default='trove.common.remote.swift_client'),
    cfg.StrOpt('exists_notification_transformer',
               help='Transformer for exists notifications.'),
    cfg.IntOpt('exists_notification_ticks', default=360,
               help='Number of report_intervals to wait between pushing '
                    'events (see report_interval).'),
    cfg.DictOpt('notification_service_id',
                default={'mysql': '2f3ff068-2bfb-4f70-9a9d-a6bb65bc084b',
                         'redis': 'b216ffc5-1947-456c-a4cf-70f94c05f7d0',
                         'cassandra': '459a230d-4e97-4344-9067-2a54a310b0ed',
                         'couchbase': 'fa62fe68-74d9-4779-a24e-36f19602c415',
                         'mongodb': 'c8c907af-7375-456f-b929-b637ff9209ee'},
                help='Unique ID to tag notification events.'),
    cfg.StrOpt('nova_proxy_admin_user', default='',
<<<<<<< HEAD
               help="Admin username used to connect to Nova", secret=True),
    cfg.StrOpt('nova_proxy_admin_pass', default='',
               help="Admin password used to connect to Nova", secret=True),
    cfg.StrOpt('nova_proxy_admin_tenant_name', default='',
               help="Admin tenant used to connect to Nova", secret=True),
=======
               help="Admin username used to connect to nova.", secret=True),
    cfg.StrOpt('nova_proxy_admin_pass', default='',
               help="Admin password used to connect to nova,", secret=True),
    cfg.StrOpt('nova_proxy_admin_tenant_name', default='',
               help="Admin tenant used to connect to nova.", secret=True),
>>>>>>> fba8cabe
    cfg.StrOpt('network_label_regex', default='^private$'),
    cfg.StrOpt('ip_regex', default=None),
    cfg.StrOpt('cloudinit_location', default='/etc/trove/cloudinit',
               help="Path to folder with cloudinit scripts."),
    cfg.StrOpt('guest_config',
               default='$pybasedir/etc/trove/trove-guestagent.conf.sample',
               help="Path to guestagent config file."),
    cfg.DictOpt('datastore_registry_ext', default=dict(),
                help='Extension for default datastore managers.'
                     ' Allows to use custom managers for each of'
                     ' datastore supported in trove.'),
    cfg.StrOpt('template_path',
               default='/etc/trove/templates/',
               help='Path which leads to datastore templates.'),
    cfg.BoolOpt('sql_query_logging', default=False,
                help='Allow insecure logging while '
                     'executing queries through SQLAlchemy.'),
    cfg.ListOpt('expected_filetype_suffixes',
                default=['atom', 'json', 'xml'],
                help='Filetype endings not to be reattached to an id '
                     'by the utils method correct_id_with_req.'),
    cfg.ListOpt('default_neutron_networks',
                default=[],
                help='List of network IDs which should be attached'
                     ' to instance when networks are not specified'
                     ' in API call.'),
    cfg.IntOpt('max_header_line', default=16384,
               help='Maximum line size of message headers to be accepted. '
                    'max_header_line may need to be increased when using '
                    'large tokens (typically those generated by the '
                    'Keystone v3 API with big service catalogs'),
]

CONF = cfg.CONF

CONF.register_opts(path_opts)
CONF.register_opts(common_opts)

# Datastore specific option groups

# Mysql
mysql_group = cfg.OptGroup(
    'mysql', title='MySQL options',
    help="Oslo option group designed for MySQL datastore")
mysql_opts = [
    cfg.ListOpt('tcp_ports', default=["3306"],
                help='List of TCP ports and/or port ranges to open'
                     ' in the security group (only applicable '
                     'if trove_security_groups_support is True)'),
    cfg.ListOpt('udp_ports', default=[],
                help='List of UDP ports and/or port ranges to open'
                     ' in the security group (only applicable '
                     'if trove_security_groups_support is True)'),
    cfg.StrOpt('backup_strategy', default='InnoBackupEx',
               help='Default strategy to perform backups.'),
    cfg.StrOpt('mount_point', default='/var/lib/mysql',
               help="Filesystem path for mounting "
                    "volumes if volume support is enabled"),
]

# Percona
percona_group = cfg.OptGroup(
    'percona', title='Percona options',
    help="Oslo option group designed for Percona datastore")
percona_opts = [
    cfg.ListOpt('tcp_ports', default=["3306"],
                help='List of TCP ports and/or port ranges to open'
                     ' in the security group (only applicable '
                     'if trove_security_groups_support is True)'),
    cfg.ListOpt('udp_ports', default=[],
                help='List of UDP ports and/or port ranges to open'
                     ' in the security group (only applicable '
                     'if trove_security_groups_support is True)'),
    cfg.StrOpt('backup_strategy', default='InnoBackupEx',
               help='Default strategy to perform backups.'),
    cfg.StrOpt('mount_point', default='/var/lib/mysql',
               help="Filesystem path for mounting "
                    "volumes if volume support is enabled"),
]

# Redis
redis_group = cfg.OptGroup(
    'redis', title='Redis options',
    help="Oslo option group designed for Redis datastore")
redis_opts = [
    cfg.ListOpt('tcp_ports', default=["6379"],
                help='List of TCP ports and/or port ranges to open'
                     ' in the security group (only applicable '
                     'if trove_security_groups_support is True)'),
    cfg.ListOpt('udp_ports', default=[],
                help='List of UDP ports and/or port ranges to open'
                     ' in the security group (only applicable '
                     'if trove_security_groups_support is True)'),
    cfg.StrOpt('backup_strategy', default=None,
               help='Default strategy to perform backups.'),
    cfg.StrOpt('mount_point', default='/var/lib/redis',
               help="Filesystem path for mounting "
               "volumes if volume support is enabled"),
]

# Cassandra
cassandra_group = cfg.OptGroup(
    'cassandra', title='Cassandra options',
    help="Oslo option group designed for Cassandra datastore")
cassandra_opts = [
    cfg.ListOpt('tcp_ports', default=["7000", "7001", "9042", "9160"],
                help='List of TCP ports and/or port ranges to open'
                     ' in the security group (only applicable '
                     'if trove_security_groups_support is True)'),
    cfg.ListOpt('udp_ports', default=[],
                help='List of UDP ports and/or port ranges to open'
                     ' in the security group (only applicable '
                     'if trove_security_groups_support is True)'),
    cfg.StrOpt('backup_strategy', default=None,
               help='Default strategy to perform backups.'),
    cfg.StrOpt('mount_point', default='/var/lib/cassandra',
               help="Filesystem path for mounting "
               "volumes if volume support is enabled"),
]

#Couchbase
couchbase_group = cfg.OptGroup(
    'couchbase', title='Couchbase options',
    help="Oslo option group designed for Couchbase datastore")
couchbase_opts = [
    cfg.ListOpt('tcp_ports',
                default=["8091", "8092", "4369", "11209-11211",
                         "21100-21199"],
                help='List of TCP ports and/or port ranges to open'
                     ' in the security group (only applicable '
                     'if trove_security_groups_support is True)'),
    cfg.ListOpt('udp_ports', default=[],
                help='List of UDP ports and/or port ranges to open'
                     ' in the security group (only applicable '
                     'if trove_security_groups_support is True)'),
    cfg.StrOpt('backup_strategy', default=None,
               help='Default strategy to perform backups.'),
    cfg.StrOpt('mount_point', default='/var/lib/couchbase',
               help="Filesystem path for mounting "
               "volumes if volume support is enabled"),
]

# MongoDB
mongodb_group = cfg.OptGroup(
    'mongodb', title='MongoDB options',
    help="Oslo option group designed for MongoDB datastore")
mongodb_opts = [
    cfg.ListOpt('tcp_ports', default=["2500", "27017"],
                help='List of TCP ports and/or port ranges to open'
                     ' in the security group (only applicable '
                     'if trove_security_groups_support is True)'),
    cfg.ListOpt('udp_ports', default=[],
                help='List of UPD ports and/or port ranges to open'
                     ' in the security group (only applicable '
                     'if trove_security_groups_support is True)'),
    cfg.StrOpt('backup_strategy', default=None,
               help='Default strategy to perform backups.'),
    cfg.StrOpt('mount_point', default='/var/lib/mongodb',
               help="Filesystem path for mounting "
               "volumes if volume support is enabled"),
]

CONF = cfg.CONF

CONF.register_opts(path_opts)
CONF.register_opts(common_opts)

CONF.register_group(mysql_group)
CONF.register_group(percona_group)
CONF.register_group(redis_group)
CONF.register_group(cassandra_group)
CONF.register_group(couchbase_group)
CONF.register_group(mongodb_group)

CONF.register_opts(mysql_opts, mysql_group)
CONF.register_opts(percona_opts, percona_group)
CONF.register_opts(redis_opts, redis_group)
CONF.register_opts(cassandra_opts, cassandra_group)
CONF.register_opts(couchbase_opts, couchbase_group)
CONF.register_opts(mongodb_opts, mongodb_group)


def custom_parser(parsername, parser):
    CONF.register_cli_opt(cfg.SubCommandOpt(parsername, handler=parser))


def parse_args(argv, default_config_files=None):
    cfg.CONF(args=argv[1:],
             project='trove',
             default_config_files=default_config_files)<|MERGE_RESOLUTION|>--- conflicted
+++ resolved
@@ -34,11 +34,7 @@
 common_opts = [
     cfg.StrOpt('sql_connection',
                default='sqlite:///trove_test.sqlite',
-<<<<<<< HEAD
-               help='SQL Connection',
-=======
                help='SQL Connection.',
->>>>>>> fba8cabe
                secret=True),
     cfg.IntOpt('sql_idle_timeout', default=3600),
     cfg.BoolOpt('sql_query_log', default=False),
@@ -227,19 +223,11 @@
                          'mongodb': 'c8c907af-7375-456f-b929-b637ff9209ee'},
                 help='Unique ID to tag notification events.'),
     cfg.StrOpt('nova_proxy_admin_user', default='',
-<<<<<<< HEAD
-               help="Admin username used to connect to Nova", secret=True),
-    cfg.StrOpt('nova_proxy_admin_pass', default='',
-               help="Admin password used to connect to Nova", secret=True),
-    cfg.StrOpt('nova_proxy_admin_tenant_name', default='',
-               help="Admin tenant used to connect to Nova", secret=True),
-=======
                help="Admin username used to connect to nova.", secret=True),
     cfg.StrOpt('nova_proxy_admin_pass', default='',
                help="Admin password used to connect to nova,", secret=True),
     cfg.StrOpt('nova_proxy_admin_tenant_name', default='',
                help="Admin tenant used to connect to nova.", secret=True),
->>>>>>> fba8cabe
     cfg.StrOpt('network_label_regex', default='^private$'),
     cfg.StrOpt('ip_regex', default=None),
     cfg.StrOpt('cloudinit_location', default='/etc/trove/cloudinit',
