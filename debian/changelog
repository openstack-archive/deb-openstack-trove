--- conflicted
+++ resolved
@@ -1,22 +1,12 @@
 openstack-trove (2014.1-1) unstable; urgency=medium
-<<<<<<< HEAD
-
-  * New upstream release.
-  * Uploading to unstable.
-  * Standards-Version: is now 3.9.5.
-
- -- Thomas Goirand <zigo@debian.org>  Fri, 18 Apr 2014 14:14:29 +0000
-
-openstack-trove (2014.1~rc1-1) experimental; urgency=medium
-=======
->>>>>>> 3ceba5b9
 
   * New upstream release (Closes: #746105).
   * Added initial German debconf translation (Closes: #739450).
   * Corrected debian/copyright for the doc/source/_static/nature.css which is
     released under BSD-2-clauses (Closes: #735274).
+  * Standards-Version: is now 3.9.5.
 
- -- Thomas Goirand <zigo@debian.org>  Sun, 02 Mar 2014 17:20:02 +0800
+ -- Thomas Goirand <zigo@debian.org>  Fri, 18 Apr 2014 14:14:29 +0000
 
 openstack-trove (2013.2-5) unstable; urgency=medium
 
